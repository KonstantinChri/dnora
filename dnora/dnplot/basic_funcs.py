#!/usr/bin/env python3
# -*- coding: utf-8 -*-
"""
Created on Wed Mar 23 10:27:59 2022

@author: emiliebyermoen
"""
import xarray as xr
from matplotlib import pyplot as plt
import numpy as np
import cmocean.cm
from netCDF4 import Dataset
from netCDF4 import num2date
from cartopy import crs as ccrs
from cartopy import feature as cfeature
import pandas as pd
from .defaults import default
#%%

def plot_barbs(fig_dict, lon, lat, xdata, ydata, var, reduce_arrows: int=None):
    # from m/s to knots
    xdata = xdata*1.9438
    ydata = ydata*1.9438

    ax = fig_dict.get('ax')
    ax.barbs(lon, lat, xdata, ydata,
             sizes=dict(emptybarb=0.2, spacing=0.2, height=0.5),
             linewidth=0.5, transform= ccrs.PlateCarree(),
             barbcolor='white', flagcolor='white', length=4)
    #ax.barbs(lon_red,lat_red,x,y, barbcolor='white', flagcolor='white', length=3)

    return fig_dict



def plot_arrows(fig_dict, lon, lat, xdata, ydata, var, scale=100, reduce_arrows: int=None):
    """

    Parameters
    ----------
    ax : ax
        DESCRIPTION.
    lon : np.array or alike. len=m
        DESCRIPTION.
    lat : np.array or alike. len=n
        DESCRIPTION.
    xdata : gridded data [mxn]
        DESCRIPTION.
    ydata : gridded data [mxn]
        DESCRIPTION.
    reduce_arrows : int, optional
        The default is 2. Higher numer=reduce number of arrows more
    scale : int, optional
        Scale length of the arrow, the width and the length of arrow head. The default is 100.

    Returns
    -------
    ax : ax, with arrows

    """
    if reduce_arrows is not None:
        step_lat = reduce_arrows
        step_lon = reduce_arrows
    else:
        step_lat = round(len(lat)/10)
        step_lon = round(len(lon)/10)
    
    ax = fig_dict.get('ax')
    for m in range(0,len(lon), step_lon):
        for n in range(0,len(lat), step_lat):
            ax.arrow(lon[m], lat[n], xdata[n][m]/scale, ydata[n][m]/scale, color='white',
                     linewidth=0.15, head_width=2/scale, head_length=2/scale, overhang=1) #linewidth=.02, head_width=.01, head_length=.01
    return fig_dict

def plot_magnitude(fig_dict, lon, lat, data, var, vmin=None, vmax=None, cbar=True):
    """
    Takes lon and lat positions, and data points. Plots countourplot on given ax.
    """
    fig = fig_dict.get('fig')
    ax = fig_dict.get('ax')
    unit = default[var]['unit']
    cmap = default[var]['cmap']
    
    if vmin is None:
        vmin = np.min(data)
    if vmax is None:
        vmax = np.max(data)
    vmin = np.floor(vmin).astype(int)
    vmax = np.ceil(vmax).astype(int)
<<<<<<< HEAD
    if vmax == vmin:
        vmax += 1
    levels = np.linspace(vmin, vmax, vmax-vmin+1)
=======
    if vmax-vmin<20:
        levels = np.linspace(vmin, vmax, np.floor(vmax-vmin+1))
    else:
        levels = np.linspace(vmin, vmax, 11)
>>>>>>> 60e42c6e
    xx, yy = np.meshgrid(lon, lat)
    cont = ax.contourf(xx, yy, data, cmap=cmap, levels=levels)
    fig_dict['levels']=levels

    if cbar:
        if var != 'mask':
            # creating axes for the colorbar
            if ax.get_position().height >= ax.get_position().width:
                orientation = 'vertical'
                cax = fig.add_axes([ax.get_position().x1+0.04,ax.get_position().y0,0.02,ax.get_position().height])
            elif ax.get_position().height < ax.get_position().width:
                orientation= 'horizontal'
                cax = fig.add_axes([ax.get_position().x0, ax.get_position().y0-0.1,ax.get_position().width,0.03])
            cbar = fig.colorbar(cont, orientation=orientation, cax=cax, label=f"[{unit}]")
            fig_dict['cbar'] = cbar
    else:
        cbar = None
    return fig_dict

def mask_land_from_topo(fig_dict, lon, lat, topo):
    ax = fig_dict.get('ax')
    
    topo_lon = topo[:,0]
    loto_lat = topo[0,:]
    lon_min_inx = np.where(lon>min(lon))[0][0]
    lon_max_inx = np.where(lon<max(lon))[0][-1]
    lat_min_inx = np.where(lat>min(lat))[0][0]
    lat_max_inx = np.where(lat<max(lat))[0][-1]
    lon = lon[lon_min_inx:lon_max_inx]
    lat = lat[lat_min_inx:lat_max_inx]
    xdata = xdata[lat_min_inx:lat_max_inx,lon_min_inx:lon_max_inx]

    topo=pd.DataFrame(topo)
    topo[topo>=0] = np.nan #ocean
    topo[topo<0] = 1 #land
    xx, yy = np.meshgrid(lon, lat)
    ax.contourf(xx,yy,topo, cmap='gray')
    return fig_dict


def plot_field(lon, lat, xdata, ydata=None, fig_dict=None, position=111,
               var: str='ff', title_str=' ', boundary=None, scale=100,
               vmin=None, vmax=None, cbar=True, barbs=False,
               obs_lon: float=None, obs_lat: float=None, obs_value: float=None):
    """
    Parameters
    ----------
    lon : np.array or alike
        logitude
    lat : np.array or alike
        latitude
    xdata : gridded or listed data
        can be total wind, wind in x-direction, significant wave height, topography.
    ydata : optional additional data
        can be wind in y-direction
    fig_dict : dictionary with figure properties
        can be 'ax', 'fig', 'cbar', 'levels' etc.
    var : str, optional
        Modifies the plot according to the type of variable.
        wind: 'ff'
        significant wave height: 'hs'
        topography/bathymetry: 'topo'
    title : str. to add to the title of the plot
    boundary : list of [lon_min, lon_max, lat_min, lat_max]
    scale : used to scale arrow length if plotting wind. default is 100

    Returns
    -------
    Dictionary with given parameters for plot, such as 'fig', 'ax' and other optional such as 'cbar' and 'levels'

    """
    if fig_dict is None:
        fig_dict = {}
        
    fig = fig_dict.get('fig')
    ax = fig_dict.get('ax')
    
    
    # Slicing lat, lon and data with the boundary conditions if given
    if boundary is not None:
        lon_min, lon_max, lat_min, lat_max = boundary
        lon_min_inx = np.where(lon>lon_min)[0][0]
        lon_max_inx = np.where(lon<lon_max)[0][-1]
        lat_min_inx = np.where(lat>lat_min)[0][0]
        lat_max_inx = np.where(lat<lat_max)[0][-1]
        lon = lon[lon_min_inx:lon_max_inx]
        lat = lat[lat_min_inx:lat_max_inx]
        xdata = xdata[lat_min_inx:lat_max_inx,lon_min_inx:lon_max_inx]
        if ydata is not None:
            ydata = ydata[lat_min_inx:lat_max_inx,lon_min_inx:lon_max_inx]

    if fig is None:
        fig, ax = plt.subplots(subplot_kw={'projection': ccrs.PlateCarree()})
        fig_dict['fig']=fig
        fig_dict['ax']=ax
    else:
        fig.delaxes(ax)
        ax = fig.add_subplot(position, projection=ccrs.PlateCarree())
        fig_dict['ax']=ax
    ax.set(title=f"{default[var]['name']} {title_str}")
    gl = ax.gridlines(crs=ccrs.PlateCarree(), draw_labels=True, color='gray', alpha=0.5, linestyle='--')
    gl.xlabels_top = None
    gl.ylabels_right = None

    if ydata is not None and var == 'ff': #interpretes the data as wind in x- and y-direction
        windMagnitude = (xdata**2 + ydata**2)**0.5
        fig_dict = plot_magnitude(fig_dict, lon, lat, windMagnitude, var, vmin=vmin, vmax=vmax, cbar=cbar)
        ax.add_feature(cfeature.NaturalEarthFeature('physical', 'coastline', '10m', facecolor='none', edgecolor='black'))
        if barbs:
            fig_dict = plot_barbs(fig_dict, lon, lat, xdata, ydata, var, scale)
        else:
            fig_dict = plot_arrows(fig_dict, lon, lat, xdata, ydata, var, scale)

    else:
        fig_dict = plot_magnitude(fig_dict, lon, lat, xdata, var, vmin=vmin, vmax=vmax, cbar=cbar)
        if var =='hs':
            #xdata = pd.DataFrame(xdata)
            #xdata[xdata>=0]=np.nan
            #xdata[xdata<0]=1
            #plotMagnitude(ax, fig,lon,lat,xdata,var='mask')
            ax.add_feature(cfeature.NaturalEarthFeature('physical', 'coastline', '10m', facecolor=[.8,.8,.8], edgecolor='black'))
    if obs_value is not None:
       fig_dict =observation(fig_dict, obs_lon, obs_lat, obs_value, var, cbar) #need to get the levels from plotMagnutide function
    
    ax.set_xlim([min(lon),max(lon)])
    ax.set_ylim([min(lat),max(lat)])
    
    return fig_dict


#%% Add observation plot

def observation(fig_dict, lon, lat, xdata, var, levels, ydata=None):
    ax = fig_dict.get('ax')
    if ydata is not None:
        magnitude = (xdata**2+ydata**2)**0.5
    else:
        magnitude = xdata
    ax.scatter(lon, lat, s=50, c=magnitude, cmap=default[var]['cmap'], edgecolor='red') # cmap=default[var]['cmap'])
    #ax.arrow(lon, lat, xdata/scale, ydata/scale, color='black',
             #linewidth=0.15, head_width=2/scale, head_length=2/scale, overhang=1)
    return fig_dict
<|MERGE_RESOLUTION|>--- conflicted
+++ resolved
@@ -64,7 +64,7 @@
     else:
         step_lat = round(len(lat)/10)
         step_lon = round(len(lon)/10)
-    
+
     ax = fig_dict.get('ax')
     for m in range(0,len(lon), step_lon):
         for n in range(0,len(lat), step_lat):
@@ -80,23 +80,17 @@
     ax = fig_dict.get('ax')
     unit = default[var]['unit']
     cmap = default[var]['cmap']
-    
+
     if vmin is None:
         vmin = np.min(data)
     if vmax is None:
         vmax = np.max(data)
     vmin = np.floor(vmin).astype(int)
     vmax = np.ceil(vmax).astype(int)
-<<<<<<< HEAD
-    if vmax == vmin:
-        vmax += 1
-    levels = np.linspace(vmin, vmax, vmax-vmin+1)
-=======
     if vmax-vmin<20:
         levels = np.linspace(vmin, vmax, np.floor(vmax-vmin+1))
     else:
         levels = np.linspace(vmin, vmax, 11)
->>>>>>> 60e42c6e
     xx, yy = np.meshgrid(lon, lat)
     cont = ax.contourf(xx, yy, data, cmap=cmap, levels=levels)
     fig_dict['levels']=levels
@@ -118,7 +112,7 @@
 
 def mask_land_from_topo(fig_dict, lon, lat, topo):
     ax = fig_dict.get('ax')
-    
+
     topo_lon = topo[:,0]
     loto_lat = topo[0,:]
     lon_min_inx = np.where(lon>min(lon))[0][0]
@@ -170,11 +164,11 @@
     """
     if fig_dict is None:
         fig_dict = {}
-        
+
     fig = fig_dict.get('fig')
     ax = fig_dict.get('ax')
-    
-    
+
+
     # Slicing lat, lon and data with the boundary conditions if given
     if boundary is not None:
         lon_min, lon_max, lat_min, lat_max = boundary
@@ -203,6 +197,7 @@
 
     if ydata is not None and var == 'ff': #interpretes the data as wind in x- and y-direction
         windMagnitude = (xdata**2 + ydata**2)**0.5
+
         fig_dict = plot_magnitude(fig_dict, lon, lat, windMagnitude, var, vmin=vmin, vmax=vmax, cbar=cbar)
         ax.add_feature(cfeature.NaturalEarthFeature('physical', 'coastline', '10m', facecolor='none', edgecolor='black'))
         if barbs:
@@ -220,10 +215,10 @@
             ax.add_feature(cfeature.NaturalEarthFeature('physical', 'coastline', '10m', facecolor=[.8,.8,.8], edgecolor='black'))
     if obs_value is not None:
        fig_dict =observation(fig_dict, obs_lon, obs_lat, obs_value, var, cbar) #need to get the levels from plotMagnutide function
-    
+
     ax.set_xlim([min(lon),max(lon)])
     ax.set_ylim([min(lat),max(lat)])
-    
+
     return fig_dict
 
 
@@ -238,4 +233,4 @@
     ax.scatter(lon, lat, s=50, c=magnitude, cmap=default[var]['cmap'], edgecolor='red') # cmap=default[var]['cmap'])
     #ax.arrow(lon, lat, xdata/scale, ydata/scale, color='black',
              #linewidth=0.15, head_width=2/scale, head_length=2/scale, overhang=1)
-    return fig_dict
+    return fig_dict